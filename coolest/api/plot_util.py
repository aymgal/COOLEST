__author__ = 'aymgal', 'Giorgos Vernardos'


import numpy as np
import warnings
import matplotlib
import matplotlib.pyplot as plt
from matplotlib import ticker
from mpl_toolkits.axes_grid1 import make_axes_locatable
from scipy.spatial import Voronoi, voronoi_plot_2d
from matplotlib.colors import Normalize, LogNorm, TwoSlopeNorm
from matplotlib.cm import ScalarMappable
from mpl_toolkits.axes_grid1.anchored_artists import AnchoredSizeBar
<<<<<<< HEAD
from coolest.api.composable_models import ComposableLensModel
=======
import os
import tarfile
import tempfile
import io
from coolest.api import util
from coolest.api.analysis import Analysis
from coolest.api.plotting import ModelPlotter, ParametersPlotter
>>>>>>> 0387ee81


def plot_voronoi(ax, x, y, z, neg_values_as_bad=False, 
                 norm=None, cmap=None, zmin=None, zmax=None, 
                 edgecolor=None, zorder=1):

    if cmap is None:
        cmap = plt.get_cmap('inferno')
    if norm is None:
        if zmin is None:
            zmin = np.min(z)
        if zmax is None:
            zmax = np.max(z)
        norm = Normalize(zmin, zmax)

    # get voronoi regions
    voronoi_points = np.column_stack((x,y))
    vor = Voronoi(voronoi_points)
    new_regions, vertices = voronoi_finite_polygons_2d(vor)
    
    # get cell colors
    m = matplotlib.cm.ScalarMappable(norm=norm, cmap=cmap)

    # plot voronoi points
    #point_colors = [ m.to_rgba(v) for v in z ]
    #ax.scatter(voronoi_points[:,0],voronoi_points[:,1],c=point_colors)

    # plot voronoi cells
    for i, region in enumerate(new_regions):
        polygon = vertices[region]
        z_i = z[i]
        if neg_values_as_bad is True and z_i < 0.:
            cell_color = m.to_rgba(np.nan)
        else:
            cell_color = m.to_rgba(z_i)
        ax.fill(*zip(*polygon), facecolor=cell_color, edgecolor=edgecolor, zorder=zorder)
    return m


def voronoi_finite_polygons_2d(vor,radius=None):
    """
    Reconstruct infinite voronoi regions in a 2D diagram to finite
    regions.
    This function is taken from: https://gist.github.com/pv/8036995

    Parameters
    ----------
    vor : Voronoi
        Input diagram
    radius : float, optional
        Distance to 'points at infinity'.

    Returns
    -------
    regions : list of tuples
        Indices of vertices in each revised Voronoi regions.
    vertices : list of tuples
        Coordinates for revised Voronoi vertices. Same as coordinates
        of input vertices, with 'points at infinity' appended to the
        end.
    """

    if vor.points.shape[1] != 2:
        raise ValueError("Requires 2D input")

    new_regions = []
    new_vertices = vor.vertices.tolist()

    center = vor.points.mean(axis=0)
    if radius is None:
        radius = vor.points.ptp().max()

    # Construct a map containing all ridges for a given point
    all_ridges = {}
    for (p1, p2), (v1, v2) in zip(vor.ridge_points, vor.ridge_vertices):
        all_ridges.setdefault(p1, []).append((p2, v1, v2))
        all_ridges.setdefault(p2, []).append((p1, v1, v2))

    # Reconstruct infinite regions
    for p1, region in enumerate(vor.point_region):
        vertices = vor.regions[region]

        if all(v >= 0 for v in vertices):
            # finite region
            new_regions.append(vertices)
            continue

        # reconstruct a non-finite region
        ridges = all_ridges[p1]
        new_region = [v for v in vertices if v >= 0]

        for p2, v1, v2 in ridges:
            if v2 < 0:
                v1, v2 = v2, v1
            if v1 >= 0:
                # finite ridge: already in the region
                continue

            # Compute the missing endpoint of an infinite ridge

            t = vor.points[p2] - vor.points[p1] # tangent
            t /= np.linalg.norm(t)
            n = np.array([-t[1], t[0]])  # normal

            midpoint = vor.points[[p1, p2]].mean(axis=0)
            direction = np.sign(np.dot(midpoint - center, n)) * n
            far_point = vor.vertices[v2] + direction * radius

            new_region.append(len(new_vertices))
            new_vertices.append(far_point.tolist())

        # sort region counterclockwise
        vs = np.asarray([new_vertices[v] for v in new_region])
        c = vs.mean(axis=0)
        angles = np.arctan2(vs[:,1] - c[1], vs[:,0] - c[0])
        new_region = np.array(new_region)[np.argsort(angles)]

        # finish
        new_regions.append(new_region.tolist())
        
    return new_regions, np.asarray(new_vertices)


def std_colorbar(mappable, label=None, fontsize=12, label_kwargs={}, **colorbar_kwargs):
    cb = plt.colorbar(mappable, **colorbar_kwargs)
    if label is not None:
        colorbar_kwargs.pop('label', None)
        cb.set_label(label, fontsize=fontsize, **label_kwargs)
    return cb

def std_colorbar_residuals(mappable, res_map, vmin, vmax, label=None, fontsize=12, 
                           label_kwargs={}, **colorbar_kwargs):
    if res_map.min() < vmin and res_map.max() > vmax:
        cb_extend = 'both'
    elif res_map.min() < vmin:
        cb_extend = 'min'
    elif res_map.max() > vmax:
        cb_extend = 'max'
    else:
        cb_extend = 'neither'
    colorbar_kwargs.update({'extend': cb_extend})
    return std_colorbar(mappable, label=label, fontsize=fontsize, 
                        label_kwargs=label_kwargs, **colorbar_kwargs)

def nice_colorbar(mappable, ax=None, position='right', pad=0.1, size='5%', label=None, fontsize=12, 
                  invisible=False, 
                  #max_nbins=None,
                  divider_kwargs={}, colorbar_kwargs={}, label_kwargs={}):
    divider_kwargs.update({'position': position, 'pad': pad, 'size': size})
    if ax is None:
        ax = mappable.axes
    divider = make_axes_locatable(ax)
    cax = divider.append_axes(**divider_kwargs)
    if invisible:
        cax.axis('off')
        return None
    cb = plt.colorbar(
        mappable, cax=cax, 
        **colorbar_kwargs
    )
    if label is not None:
        colorbar_kwargs.pop('label', None)
        cb.set_label(label, fontsize=fontsize, **label_kwargs)
    if position == 'top':
        cax.xaxis.set_ticks_position('top')
    # if max_nbins is not None: # TODO: this leads to strange results
    #     # cb.locator = ticker.LogLocator(subs=range(10))
    #     # cb.update_ticks()
    return cb

def nice_colorbar_residuals(mappable, res_map, vmin, vmax, ax=None, position='right', pad=0.1, size='5%', 
                            invisible=False, label=None, fontsize=12,
                            divider_kwargs={}, colorbar_kwargs={}, label_kwargs={}):
    if res_map.min() < vmin and res_map.max() > vmax:
        cb_extend = 'both'
    elif res_map.min() < vmin:
        cb_extend = 'min'
    elif res_map.max() > vmax:
        cb_extend = 'max'
    else:
        cb_extend = 'neither'
    colorbar_kwargs.update({'extend': cb_extend})
    return nice_colorbar(mappable, ax=ax, position=position, pad=pad, size=size, label=label, fontsize=fontsize,
                  invisible=invisible, colorbar_kwargs=colorbar_kwargs, label_kwargs=label_kwargs,
                  divider_kwargs=divider_kwargs)

def cax_colorbar(fig, cax, norm=None, cmap=None, mappable=None, label=None, fontsize=12, orientation='horizontal', label_kwargs={}):
    if mappable is None:
        mappable = ScalarMappable(norm=norm, cmap=cmap)
    cb = fig.colorbar(mappable=mappable, orientation=orientation, cax=cax)
    if label is not None:
        cb.set_label(label, fontsize=fontsize, **label_kwargs)

def scale_bar(ax, size, unit_suffix='"', loc='lower left', color='#FFFFFFBB', fontsize=12):
    if size == int(size):
        label = f"{int(size)}"
    else:
        label = f"{size:.1f}"
    label += unit_suffix
    artist = AnchoredSizeBar(
        ax.transData,
        size, label,
        loc=loc, label_top=True,
        pad=0.8, sep=5, 
        color=color, fontproperties=dict(size=fontsize),
        frameon=False, size_vertical=0,
    )
    ax.add_artist(artist)
    return artist

def plot_regular_grid(ax, title, image_, neg_values_as_bad=False, xylim=None, **imshow_kwargs):
    if neg_values_as_bad:
        image = np.copy(image_)
        image[image < 0] = np.nan
    else:
        image = image_
    im = ax.imshow(image, **imshow_kwargs)
    im.set_rasterized(True)
    set_xy_limits(ax, xylim)
    ax.xaxis.set_major_locator(plt.MaxNLocator(3))
    ax.yaxis.set_major_locator(plt.MaxNLocator(3))
    ax.set_title(title)
    return ax, im

def plot_irregular_grid(ax, title, points, xylim, neg_values_as_bad=False,
                            norm=None, cmap=None, plot_points=False):
    x, y, z = points
    im = plot_voronoi(ax, x, y, z, neg_values_as_bad=neg_values_as_bad, 
                      norm=norm, cmap=cmap, zorder=1)
    ax.set_aspect('equal', 'box')
    set_xy_limits(ax, xylim)
    ax.xaxis.set_major_locator(plt.MaxNLocator(3))
    ax.yaxis.set_major_locator(plt.MaxNLocator(3))
    if plot_points:
        ax.scatter(x, y, s=5, c='white', marker='.', alpha=0.4, zorder=2)
    ax.set_title(title)
    return ax, im

def set_xy_limits(ax, xylim):
    if xylim is None: return  # do nothing
    if isinstance(xylim, (int, float)):
        xylim_ = [-xylim, xylim, -xylim, xylim]
    elif isinstance(xylim, (list, tuple)) and len(xylim) == 2:
        xylim_ = [xylim[0], xylim[1], xylim[0], xylim[1]]
    elif not isinstance(xylim, (list, tuple)) and len(xylim) != 4:
        raise ValueError("`xylim` argument should be a single number, a 2-tuple or a 4-tuple.")
    else:
        xylim_ = xylim
    ax.set_xlim(xylim_[0], xylim_[1])
    ax.set_ylim(xylim_[2], xylim_[3])

def panel_label(ax, text, color, fontsize, alpha=0.8, loc='upper left'):
    if loc == 'upper left':
        x, y, ha, va = 0.03, 0.97, 'left', 'top'
    elif loc == 'lower left':
        x, y, ha, va = 0.03, 0.03, 'left', 'bottom'
    elif loc == 'upper right':
        x, y, ha, va = 0.97, 0.97, 'right', 'top'
    elif loc == 'lower right':
        x, y, ha, va = 0.97, 0.03, 'right', 'bottom'
    ax.text(x, y, text, color=color, fontsize=fontsize, alpha=alpha, 
            ha=ha, va=va, transform=ax.transAxes)

<<<<<<< HEAD
def normalize_across_images(plotter_list, data_model_specifier, kwargs_source = None, kwargs_lens_mass = None,
                            supersampling=5, convolved=True, super_convolution=True):
    """Calculate the vmin and vmax to normalize the colormap across multiple coolest objects

    Parameters
    ----------
    plotter_list: list
        List of ModelPlotter objects. May be acquired from MultiModelPlotter object
    data_model_specifier: list
        List of 0s and 1s; 0 = data, 1 = model. Specifies which set of pixel values should be used
        when finding global minima and maxima -- data or model
    kwargs_source: dict
        Dictionary with "entity_selection" key, same as used in MultiModelPlotters.
        "Entity_selection" contains list of lists. Selects source entities.
        Insert dummy None values into dictionary for data.
    kwargs_lens_mass: dict
        Dictionary with "entity_selection" key, same as used in MultiModelPlotters.
        "Entity_selection" contains list of lists. Selects lens mass entities.
        Insert dummy None values into dictionary for data.
    supersampling: int
        Model image generation param
    convolved: bool
        Model image generation param
    super_convolution: bool
        Model image generation param
    
    
    Returns
    -------
    vmin: float
        global min value across all coolest objects in plotter_list for the specified data/models
    vmax: float
        global max value across all coolest objects in plotter_list for the specified data/models    
    """
    
    mins = []
    maxes = []
    ks_arr = kwargs_source['entity_selection']
    km_arr = kwargs_lens_mass['entity_selection']
    for plotter, d_or_f, ks, km in zip(plotter_list, data_model_specifier, ks_arr, km_arr):
        # Check if we are finding extrema for data or model
        if d_or_f == 0:
            image = plotter.coolest.observation.pixels.get_pixels(directory=plotter._directory)
        elif d_or_f == 1:
            lens_model = ComposableLensModel(plotter.coolest, plotter._directory,
                                         kwargs_selection_source=dict(entity_selection=ks),
                                         kwargs_selection_lens_mass=dict(entity_selection=km))
            image, _ = lens_model.model_image(supersampling, convolved, super_convolution)
        # Find min and max and append
        mins.append(np.min(image))
        maxes.append(np.max(image))
    vmin = min(mins)
    vmax = max(maxes)
    return vmin, vmax
=======
    
def dmr_corner(tar_path, output_dir = None):
    """Given .tar.gz COOLEST file, plots and optionally saves DMR and corner plots for COOLEST file. Returns dictionary of important extracted information.

    Parameters
    ----------
    tar_path : string
        Path to .tar.gz COOLEST file
    output_dir : string, optional
        Path to automatically save DMR and corner plot to if specified, by default None
    
    Returns
    -------
    results: dictionary
        Contains useful information about the COOLEST objects
    """
    
    results = {}
    with tempfile.TemporaryDirectory() as tmpdir:
        # Extract tar.gz archive
        with tarfile.open(tar_path, "r:gz") as tar:
            tar.extractall(path=tmpdir)

        
        # Get path to the extracted JSON file
        extracted_items = os.listdir(tmpdir)
        extracted_path = os.path.join(tmpdir, extracted_items[0])
        if os.path.isdir(extracted_path):
            extracted_files = os.listdir(extracted_path)
        else:
            extracted_files = extracted_items
            extracted_path = tmpdir  # fallback
        
        json_files = [f for f in extracted_files if f.endswith(".json")]
        if not json_files:
            raise ValueError("No .json file found in archive.")
        
        json_path = os.path.join(extracted_path, json_files[0])
        target_path = os.path.splitext(json_path)[0]

        # Load COOLEST object
        coolest_1 = util.get_coolest_object(target_path, verbose=False)

        # Run analysis
        analysis = Analysis(coolest_1, target_path, supersampling=5)

        coord_orig = util.get_coordinates(coolest_1)
        coord_src = coord_orig.create_new_coordinates(pixel_scale_factor=0.1, grid_shape=(1.42, 1.42))

        # Extract values
        r_eff_source = analysis.effective_radius_light(center=(0,0), coordinates=coord_src, outer_radius=1., entity_selection=[2])
        einstein_radius = analysis.effective_einstein_radius(entity_selection=[0,1])

        results['r_eff_source'] = r_eff_source
        results['einstein_radius'] = einstein_radius
        results['lensing_entities'] = [type(le).__name__ for le in coolest_1.lensing_entities]
        results['source_light_model'] = [type(m).__name__ for m in coolest_1.lensing_entities[2].light_model]

        ### DMR Plot
        norm = Normalize(-0.005, 0.05)
        fig, axes = plt.subplots(2, 2, constrained_layout=True)
        splotter = ModelPlotter(coolest_1, coolest_directory=os.path.dirname(target_path))

        splotter.plot_data_image(axes[0, 0], norm=norm)
        axes[0, 0].set_title("Observed Data")

        splotter.plot_model_image(
            axes[0, 1],
            supersampling=5, convolved=True,
            kwargs_source=dict(entity_selection=[2]),
            kwargs_lens_mass=dict(entity_selection=[0, 1]),
            norm=norm
        )
        axes[0, 1].text(0.05, 0.05, f"$\\theta_{{\\rm E}}$ = {einstein_radius:.2f}\"", color='white', fontsize=12,
                        transform=axes[0, 1].transAxes)
        axes[0, 1].set_title("Image Model")

        splotter.plot_model_residuals(axes[1, 0], supersampling=5, add_chi2_label=True, chi2_fontsize=12,
                                      kwargs_source=dict(entity_selection=[2]),
                                      kwargs_lens_mass=dict(entity_selection=[0, 1]))
        axes[1, 0].set_title("Normalized Residuals")

        splotter.plot_surface_brightness(axes[1, 1], kwargs_light=dict(entity_selection=[2]),
                                         norm=norm, coordinates=coord_src)
        axes[1, 1].text(0.05, 0.05, f"$\\theta_{{\\rm eff}}$ = {r_eff_source:.2f}\"", color='white', fontsize=12,
                        transform=axes[1, 1].transAxes)
        axes[1, 1].set_title("Surface Brightness")

        for ax in axes[1]:
            ax.set_xlabel(r"$x$ (arcsec)")
            ax.set_ylabel(r"$y$ (arcsec)")
            
        if output_dir is not None:
            dmr_plot_path = os.path.join(output_dir, "dmr_plot.png")
            plt.savefig(dmr_plot_path, format='png', bbox_inches='tight')
            results['dmr_plot'] = dmr_plot_path
        plt.show()
        plt.close()

        

        
        ### Corner Plot
        truth = coolest_1
        # Only creates corner plot if sampling method was used to create lens model
        # Otherwise, no chains available for corner plot!
        if 'chain_file_name' in truth.meta.keys():
            free_pars = truth.lensing_entities.get_parameter_ids()[:-2]
            reorder = [2, 3, 4, 5, 6, 0, 1]
            pars = [free_pars[i] for i in reorder]
            results['free_parameters'] = pars
    
            param_plotter = ParametersPlotter(
                pars, [truth],
                coolest_directories=[os.path.dirname(target_path)],
                coolest_names=["Smooth source"],
                ref_coolest_objects=[truth],
                colors=['#7FB6F5', '#E03424'],
            )
    
            settings = {
                "ignore_rows": 0.0,
                "fine_bins_2D": 800,
                "smooth_scale_2D": 0.5,
                "mult_bias_correction_order": 5
            }
            param_plotter.init_getdist(settings_mcsamples=settings)
            param_plotter.plot_triangle_getdist(filled_contours=True, subplot_size=3)
            if output_dir is not None:
                corner_plot_path = os.path.join(output_dir, "corner_plot.png")
                plt.savefig(corner_plot_path, format='png', bbox_inches='tight')
                results['corner_plot'] = corner_plot_path
            plt.close()
    
            
        
    return results
>>>>>>> 0387ee81
<|MERGE_RESOLUTION|>--- conflicted
+++ resolved
@@ -11,9 +11,7 @@
 from matplotlib.colors import Normalize, LogNorm, TwoSlopeNorm
 from matplotlib.cm import ScalarMappable
 from mpl_toolkits.axes_grid1.anchored_artists import AnchoredSizeBar
-<<<<<<< HEAD
 from coolest.api.composable_models import ComposableLensModel
-=======
 import os
 import tarfile
 import tempfile
@@ -21,7 +19,6 @@
 from coolest.api import util
 from coolest.api.analysis import Analysis
 from coolest.api.plotting import ModelPlotter, ParametersPlotter
->>>>>>> 0387ee81
 
 
 def plot_voronoi(ax, x, y, z, neg_values_as_bad=False, 
@@ -285,7 +282,6 @@
     ax.text(x, y, text, color=color, fontsize=fontsize, alpha=alpha, 
             ha=ha, va=va, transform=ax.transAxes)
 
-<<<<<<< HEAD
 def normalize_across_images(plotter_list, data_model_specifier, kwargs_source = None, kwargs_lens_mass = None,
                             supersampling=5, convolved=True, super_convolution=True):
     """Calculate the vmin and vmax to normalize the colormap across multiple coolest objects
@@ -340,7 +336,7 @@
     vmin = min(mins)
     vmax = max(maxes)
     return vmin, vmax
-=======
+
     
 def dmr_corner(tar_path, output_dir = None):
     """Given .tar.gz COOLEST file, plots and optionally saves DMR and corner plots for COOLEST file. Returns dictionary of important extracted information.
@@ -477,5 +473,4 @@
     
             
         
-    return results
->>>>>>> 0387ee81
+    return results