--- conflicted
+++ resolved
@@ -1,4 +1,3 @@
-<<<<<<< HEAD
 __author__ = 'aymgal', 'Giorgos Vernardos'
 
 
@@ -229,7 +228,7 @@
     ax.add_artist(artist)
     return artist
 
-def plot_regular_grid(ax, image_, neg_values_as_bad=False, xylim=None, **imshow_kwargs):
+def plot_regular_grid(ax, title, image_, neg_values_as_bad=False, xylim=None, **imshow_kwargs):
     if neg_values_as_bad:
         image = np.copy(image_)
         image[image < 0] = np.nan
@@ -240,9 +239,10 @@
     set_xy_limits(ax, xylim)
     ax.xaxis.set_major_locator(plt.MaxNLocator(3))
     ax.yaxis.set_major_locator(plt.MaxNLocator(3))
+    ax.set_title(title)
     return ax, im
 
-def plot_irregular_grid(ax, points, xylim, neg_values_as_bad=False,
+def plot_irregular_grid(ax, title, points, xylim, neg_values_as_bad=False,
                             norm=None, cmap=None, plot_points=False):
     x, y, z = points
     im = plot_voronoi(ax, x, y, z, neg_values_as_bad=neg_values_as_bad, 
@@ -253,6 +253,7 @@
     ax.yaxis.set_major_locator(plt.MaxNLocator(3))
     if plot_points:
         ax.scatter(x, y, s=5, c='white', marker='.', alpha=0.4, zorder=2)
+    ax.set_title(title)
     return ax, im
 
 def set_xy_limits(ax, xylim):
@@ -280,6 +281,7 @@
     ax.text(x, y, text, color=color, fontsize=fontsize, alpha=alpha, 
             ha=ha, va=va, transform=ax.transAxes)
 
+    
 def dmr_corner(tar_path, output_dir = None):
     """Given .tar.gz COOLEST file, plots and optionally saves DMR and corner plots for COOLEST file. Returns dictionary of important extracted information.
 
@@ -415,281 +417,4 @@
     
             
         
-    return results
-=======
-__author__ = 'aymgal', 'Giorgos Vernardos'
-
-
-import numpy as np
-import warnings
-import matplotlib
-import matplotlib.pyplot as plt
-from matplotlib import ticker
-from mpl_toolkits.axes_grid1 import make_axes_locatable
-from scipy.spatial import Voronoi, voronoi_plot_2d
-from matplotlib.colors import Normalize, LogNorm, TwoSlopeNorm
-from matplotlib.cm import ScalarMappable
-from mpl_toolkits.axes_grid1.anchored_artists import AnchoredSizeBar
-
-
-def plot_voronoi(ax, x, y, z, neg_values_as_bad=False, 
-                 norm=None, cmap=None, zmin=None, zmax=None, 
-                 edgecolor=None, zorder=1):
-
-    if cmap is None:
-        cmap = plt.get_cmap('inferno')
-    if norm is None:
-        if zmin is None:
-            zmin = np.min(z)
-        if zmax is None:
-            zmax = np.max(z)
-        norm = Normalize(zmin, zmax)
-
-    # get voronoi regions
-    voronoi_points = np.column_stack((x,y))
-    vor = Voronoi(voronoi_points)
-    new_regions, vertices = voronoi_finite_polygons_2d(vor)
-    
-    # get cell colors
-    m = matplotlib.cm.ScalarMappable(norm=norm, cmap=cmap)
-
-    # plot voronoi points
-    #point_colors = [ m.to_rgba(v) for v in z ]
-    #ax.scatter(voronoi_points[:,0],voronoi_points[:,1],c=point_colors)
-
-    # plot voronoi cells
-    for i, region in enumerate(new_regions):
-        polygon = vertices[region]
-        z_i = z[i]
-        if neg_values_as_bad is True and z_i < 0.:
-            cell_color = m.to_rgba(np.nan)
-        else:
-            cell_color = m.to_rgba(z_i)
-        ax.fill(*zip(*polygon), facecolor=cell_color, edgecolor=edgecolor, zorder=zorder)
-    return m
-
-
-def voronoi_finite_polygons_2d(vor,radius=None):
-    """
-    Reconstruct infinite voronoi regions in a 2D diagram to finite
-    regions.
-    This function is taken from: https://gist.github.com/pv/8036995
-
-    Parameters
-    ----------
-    vor : Voronoi
-        Input diagram
-    radius : float, optional
-        Distance to 'points at infinity'.
-
-    Returns
-    -------
-    regions : list of tuples
-        Indices of vertices in each revised Voronoi regions.
-    vertices : list of tuples
-        Coordinates for revised Voronoi vertices. Same as coordinates
-        of input vertices, with 'points at infinity' appended to the
-        end.
-    """
-
-    if vor.points.shape[1] != 2:
-        raise ValueError("Requires 2D input")
-
-    new_regions = []
-    new_vertices = vor.vertices.tolist()
-
-    center = vor.points.mean(axis=0)
-    if radius is None:
-        radius = vor.points.ptp().max()
-
-    # Construct a map containing all ridges for a given point
-    all_ridges = {}
-    for (p1, p2), (v1, v2) in zip(vor.ridge_points, vor.ridge_vertices):
-        all_ridges.setdefault(p1, []).append((p2, v1, v2))
-        all_ridges.setdefault(p2, []).append((p1, v1, v2))
-
-    # Reconstruct infinite regions
-    for p1, region in enumerate(vor.point_region):
-        vertices = vor.regions[region]
-
-        if all(v >= 0 for v in vertices):
-            # finite region
-            new_regions.append(vertices)
-            continue
-
-        # reconstruct a non-finite region
-        ridges = all_ridges[p1]
-        new_region = [v for v in vertices if v >= 0]
-
-        for p2, v1, v2 in ridges:
-            if v2 < 0:
-                v1, v2 = v2, v1
-            if v1 >= 0:
-                # finite ridge: already in the region
-                continue
-
-            # Compute the missing endpoint of an infinite ridge
-
-            t = vor.points[p2] - vor.points[p1] # tangent
-            t /= np.linalg.norm(t)
-            n = np.array([-t[1], t[0]])  # normal
-
-            midpoint = vor.points[[p1, p2]].mean(axis=0)
-            direction = np.sign(np.dot(midpoint - center, n)) * n
-            far_point = vor.vertices[v2] + direction * radius
-
-            new_region.append(len(new_vertices))
-            new_vertices.append(far_point.tolist())
-
-        # sort region counterclockwise
-        vs = np.asarray([new_vertices[v] for v in new_region])
-        c = vs.mean(axis=0)
-        angles = np.arctan2(vs[:,1] - c[1], vs[:,0] - c[0])
-        new_region = np.array(new_region)[np.argsort(angles)]
-
-        # finish
-        new_regions.append(new_region.tolist())
-        
-    return new_regions, np.asarray(new_vertices)
-
-
-def std_colorbar(mappable, label=None, fontsize=12, label_kwargs={}, **colorbar_kwargs):
-    cb = plt.colorbar(mappable, **colorbar_kwargs)
-    if label is not None:
-        colorbar_kwargs.pop('label', None)
-        cb.set_label(label, fontsize=fontsize, **label_kwargs)
-    return cb
-
-def std_colorbar_residuals(mappable, res_map, vmin, vmax, label=None, fontsize=12, 
-                           label_kwargs={}, **colorbar_kwargs):
-    if res_map.min() < vmin and res_map.max() > vmax:
-        cb_extend = 'both'
-    elif res_map.min() < vmin:
-        cb_extend = 'min'
-    elif res_map.max() > vmax:
-        cb_extend = 'max'
-    else:
-        cb_extend = 'neither'
-    colorbar_kwargs.update({'extend': cb_extend})
-    return std_colorbar(mappable, label=label, fontsize=fontsize, 
-                        label_kwargs=label_kwargs, **colorbar_kwargs)
-
-def nice_colorbar(mappable, ax=None, position='right', pad=0.1, size='5%', label=None, fontsize=12, 
-                  invisible=False, 
-                  #max_nbins=None,
-                  divider_kwargs={}, colorbar_kwargs={}, label_kwargs={}):
-    divider_kwargs.update({'position': position, 'pad': pad, 'size': size})
-    if ax is None:
-        ax = mappable.axes
-    divider = make_axes_locatable(ax)
-    cax = divider.append_axes(**divider_kwargs)
-    if invisible:
-        cax.axis('off')
-        return None
-    cb = plt.colorbar(
-        mappable, cax=cax, 
-        **colorbar_kwargs
-    )
-    if label is not None:
-        colorbar_kwargs.pop('label', None)
-        cb.set_label(label, fontsize=fontsize, **label_kwargs)
-    if position == 'top':
-        cax.xaxis.set_ticks_position('top')
-    # if max_nbins is not None: # TODO: this leads to strange results
-    #     # cb.locator = ticker.LogLocator(subs=range(10))
-    #     # cb.update_ticks()
-    return cb
-
-def nice_colorbar_residuals(mappable, res_map, vmin, vmax, ax=None, position='right', pad=0.1, size='5%', 
-                            invisible=False, label=None, fontsize=12,
-                            divider_kwargs={}, colorbar_kwargs={}, label_kwargs={}):
-    if res_map.min() < vmin and res_map.max() > vmax:
-        cb_extend = 'both'
-    elif res_map.min() < vmin:
-        cb_extend = 'min'
-    elif res_map.max() > vmax:
-        cb_extend = 'max'
-    else:
-        cb_extend = 'neither'
-    colorbar_kwargs.update({'extend': cb_extend})
-    return nice_colorbar(mappable, ax=ax, position=position, pad=pad, size=size, label=label, fontsize=fontsize,
-                  invisible=invisible, colorbar_kwargs=colorbar_kwargs, label_kwargs=label_kwargs,
-                  divider_kwargs=divider_kwargs)
-
-def cax_colorbar(fig, cax, norm=None, cmap=None, mappable=None, label=None, fontsize=12, orientation='horizontal', label_kwargs={}):
-    if mappable is None:
-        mappable = ScalarMappable(norm=norm, cmap=cmap)
-    cb = fig.colorbar(mappable=mappable, orientation=orientation, cax=cax)
-    if label is not None:
-        cb.set_label(label, fontsize=fontsize, **label_kwargs)
-
-def scale_bar(ax, size, unit_suffix='"', loc='lower left', color='#FFFFFFBB', fontsize=12):
-    if size == int(size):
-        label = f"{int(size)}"
-    else:
-        label = f"{size:.1f}"
-    label += unit_suffix
-    artist = AnchoredSizeBar(
-        ax.transData,
-        size, label,
-        loc=loc, label_top=True,
-        pad=0.8, sep=5, 
-        color=color, fontproperties=dict(size=fontsize),
-        frameon=False, size_vertical=0,
-    )
-    ax.add_artist(artist)
-    return artist
-
-def plot_regular_grid(ax, title, image_, neg_values_as_bad=False, xylim=None, **imshow_kwargs):
-    if neg_values_as_bad:
-        image = np.copy(image_)
-        image[image < 0] = np.nan
-    else:
-        image = image_
-    im = ax.imshow(image, **imshow_kwargs)
-    im.set_rasterized(True)
-    set_xy_limits(ax, xylim)
-    ax.xaxis.set_major_locator(plt.MaxNLocator(3))
-    ax.yaxis.set_major_locator(plt.MaxNLocator(3))
-    ax.set_title(title)
-    return ax, im
-
-def plot_irregular_grid(ax, title, points, xylim, neg_values_as_bad=False,
-                            norm=None, cmap=None, plot_points=False):
-    x, y, z = points
-    im = plot_voronoi(ax, x, y, z, neg_values_as_bad=neg_values_as_bad, 
-                      norm=norm, cmap=cmap, zorder=1)
-    ax.set_aspect('equal', 'box')
-    set_xy_limits(ax, xylim)
-    ax.xaxis.set_major_locator(plt.MaxNLocator(3))
-    ax.yaxis.set_major_locator(plt.MaxNLocator(3))
-    if plot_points:
-        ax.scatter(x, y, s=5, c='white', marker='.', alpha=0.4, zorder=2)
-    ax.set_title(title)
-    return ax, im
-
-def set_xy_limits(ax, xylim):
-    if xylim is None: return  # do nothing
-    if isinstance(xylim, (int, float)):
-        xylim_ = [-xylim, xylim, -xylim, xylim]
-    elif isinstance(xylim, (list, tuple)) and len(xylim) == 2:
-        xylim_ = [xylim[0], xylim[1], xylim[0], xylim[1]]
-    elif not isinstance(xylim, (list, tuple)) and len(xylim) != 4:
-        raise ValueError("`xylim` argument should be a single number, a 2-tuple or a 4-tuple.")
-    else:
-        xylim_ = xylim
-    ax.set_xlim(xylim_[0], xylim_[1])
-    ax.set_ylim(xylim_[2], xylim_[3])
-
-def panel_label(ax, text, color, fontsize, alpha=0.8, loc='upper left'):
-    if loc == 'upper left':
-        x, y, ha, va = 0.03, 0.97, 'left', 'top'
-    elif loc == 'lower left':
-        x, y, ha, va = 0.03, 0.03, 'left', 'bottom'
-    elif loc == 'upper right':
-        x, y, ha, va = 0.97, 0.97, 'right', 'top'
-    elif loc == 'lower right':
-        x, y, ha, va = 0.97, 0.03, 'right', 'bottom'
-    ax.text(x, y, text, color=color, fontsize=fontsize, alpha=alpha, 
-            ha=ha, va=va, transform=ax.transAxes)
->>>>>>> a445e547
+    return results